# set up non-serializable state

# restore shared library handles
_jl_lib = ccall(:jl_load_dynamic_library,Ptr{Void},(Ptr{None},),C_NULL)
@unix_only _jl_repl = _jl_lib
@windows_only _jl_repl = ccall(:jl_wrap_raw_dl_handle,Ptr{Void},(Ptr{Void},),ccall(:GetModuleHandleA,stdcall,Ptr{Void},(Ptr{Void},),C_NULL))

# Set up envrionment variables
@windows_only setenv("JL_ANSWER_COLOR","normal",false)

# Essential libraries
libpcre = dlopen("libpcre")
<<<<<<< HEAD
_jl_libgrisu = dlopen("libgrisu")
_jl_libm = dlopen("libopenlibm")
_jl_libfdm = dlopen("libopenlibm")
=======
libgrisu = dlopen("libgrisu")
_jl_libm = dlopen("libm")
_jl_libfdm = dlopen("libfdm")
>>>>>>> b3690749
_jl_librandom = dlopen("librandom");
@windows_only _jl_advapi32 = dlopen("Advapi32")

# Optional libraries
const _jl_libblas = dlopen(_jl_libblas_name)
const _jl_liblapack = (_jl_libblas_name == _jl_liblapack_name) ? _jl_libblas : dlopen(_jl_liblapack_name)
@unix_only begin
    const _jl_libfftw = dlopen("libfftw3_threads")
    const _jl_libfftwf = dlopen("libfftw3f_threads")
end
@windows_only begin
    const _jl_libfftw = dlopen("libfftw3") #On MinGw FFTW must be built with integrated threads
    const _jl_libfftwf = dlopen("libfftw3f")
end

##_jl_libglpk = dlopen("libglpk")
##_jl_libglpk = dlopen("libglpk_wrapper")<|MERGE_RESOLUTION|>--- conflicted
+++ resolved
@@ -10,15 +10,9 @@
 
 # Essential libraries
 libpcre = dlopen("libpcre")
-<<<<<<< HEAD
-_jl_libgrisu = dlopen("libgrisu")
+libgrisu = dlopen("libgrisu")
 _jl_libm = dlopen("libopenlibm")
 _jl_libfdm = dlopen("libopenlibm")
-=======
-libgrisu = dlopen("libgrisu")
-_jl_libm = dlopen("libm")
-_jl_libfdm = dlopen("libfdm")
->>>>>>> b3690749
 _jl_librandom = dlopen("librandom");
 @windows_only _jl_advapi32 = dlopen("Advapi32")
 
