--- conflicted
+++ resolved
@@ -122,11 +122,7 @@
     void *ptr;
     int  error = uv_dlsym(handle, symbol, &ptr);
     if (error != 0) {
-<<<<<<< HEAD
-        JL_PRINTF(JL_STDERR, "symbol could not be found %s (%d): %s", symbol, error, uv_dlerror(handle));
-=======
         JL_PRINTF(JL_STDERR, "symbol could not be found %s (%d): %s\n", symbol, error, uv_dlerror(handle));
->>>>>>> c85d6618
     }
     return ptr;
 }